/**
 * By default, React DOM escapes any values embedded in JSX before rendering them,
 * but sometimes it is necessary to sanitize the user-generated content of received entities.
 * If you use this data in component props without any sanitization or encoding,
 * it might create XSS vulnerabilities.
 *
 * You should especially consider how you are using extended data inside the app.
 */

const ESCAPE_TEXT_REGEXP = /[<>]/g;
const ESCAPE_TEXT_REPLACEMENTS = {
  //fullwidth lesser-than character
  '<': '\uff1c',
  //fullwidth greater-than character
  '>': '\uff1e',
};

// An example how you could sanitize text content.
// This swaps some coding related characters to less dangerous ones
const sanitizeText = str =>
  str == null
    ? str
    : typeof str === 'string'
    ? str.replace(ESCAPE_TEXT_REGEXP, ch => ESCAPE_TEXT_REPLACEMENTS[ch])
    : '';

<<<<<<< HEAD
// Enum and multi-enum work with predefined option configuration
const sanitizeEnum = (str, options) => (options.map(o => `${o.option}`).includes(str) ? str : null);
const sanitizeMultiEnum = (arr, options) =>
  Array.isArray(arr)
    ? arr.reduce((ret, value) => {
        const enumValue = sanitizeEnum(value, options);
        return enumValue ? [...ret, enumValue] : ret;
      }, [])
    : [];
const sanitizeLong = lng => (lng == null || typeof lng === 'number' ? lng : null);
const sanitizeBoolean = bool => (bool == null || typeof bool === 'boolean' ? bool : null);
=======
// URL sanitizer. This code is adapted from
// https://github.com/braintree/sanitize-url/
// <sanitizeUrl>
const INVALID_PROTOCOL_REGEXP = /^([^\w]*)(javascript|data|vbscript)/im;
const HTML_ENTITIES_REGEXP = /&#(\w+)(^\w|;)?/g;
const CTRL_CHARACTERS_REGEXP = /[\u0000-\u001F\u007F-\u009F\u2000-\u200D\uFEFF]/gim;
const URL_SCHEME_REGEXP = /^([^:]+):/gm;
const RELATIVE_FIRST_CHARACTERS = ['.', '/'];

function isRelativeUrlWithoutProtocol(url) {
  return RELATIVE_FIRST_CHARACTERS.indexOf(url[0]) > -1;
}

// adapted from https://stackoverflow.com/a/29824550/2601552
function decodeHtmlCharacters(str) {
  return str.replace(HTML_ENTITIES_REGEXP, (match, dec) => {
    return String.fromCharCode(dec);
  });
}

export function sanitizeUrl(url) {
  const sanitizedUrl = decodeHtmlCharacters(url || '')
    .replace(CTRL_CHARACTERS_REGEXP, '')
    .trim();

  if (!sanitizedUrl) {
    return 'about:blank';
  }

  if (isRelativeUrlWithoutProtocol(sanitizedUrl)) {
    return sanitizedUrl;
  }

  const urlSchemeParseResults = sanitizedUrl.match(URL_SCHEME_REGEXP);

  if (!urlSchemeParseResults) {
    return sanitizedUrl;
  }

  const urlScheme = urlSchemeParseResults[0];

  if (INVALID_PROTOCOL_REGEXP.test(urlScheme)) {
    return 'about:blank';
  }

  return sanitizedUrl;
}
// </sanitizeUrl>
>>>>>>> 2560e0ca

/**
 * Sanitize user entity.
 * If you add public data, you should probably sanitize it here.
 * By default, React DOM escapes any values embedded in JSX before rendering them,
 * but if you use this data on props, it might create XSS vulnerabilities
 * E.g. you should sanitize and encode URI if you are creating links from public data.
 */
export const sanitizeUser = entity => {
  const { attributes, ...restEntity } = entity || {};
  const { profile, ...restAttributes } = attributes || {};
  const { bio, displayName, abbreviatedName, publicData, metadata } = profile || {};

  const sanitizePublicData = publicData => {
    // TODO: If you add public data, you should probably sanitize it here.
    return publicData ? { publicData } : {};
  };
  const sanitizeMetadata = metadata => {
    // TODO: If you add user-generated metadata through Integration API,
    // you should probably sanitize it here.
    return metadata ? { metadata } : {};
  };

  const profileMaybe = profile
    ? {
        profile: {
          abbreviatedName: sanitizeText(abbreviatedName),
          displayName: sanitizeText(displayName),
          bio: sanitizeText(bio),
          ...sanitizePublicData(publicData),
          ...sanitizeMetadata(metadata),
        },
      }
    : {};
  const attributesMaybe = attributes ? { attributes: { ...profileMaybe, ...restAttributes } } : {};

  return { ...attributesMaybe, ...restEntity };
};

/**
 * Sanitize extended data against configuration (against schemaType)
 * @param {any} value Any JSON value
 * @param {object} config containing "schemaType"
 * @returns sanitized value or null
 */
const sanitizedExtendedData = (value, config) => {
  const { schemaType, schemaOptions } = config;
  const sanitized =
    schemaType === 'text'
      ? sanitizeText(value)
      : schemaType === 'enum'
      ? sanitizeEnum(value, schemaOptions)
      : schemaType === 'multi-enum'
      ? sanitizeMultiEnum(value, schemaOptions)
      : schemaType === 'long'
      ? sanitizeLong(value)
      : schemaType === 'boolean'
      ? sanitizeBoolean(value)
      : null;

  return sanitized;
};

/**
 * Some of the public data is configurable. This validates that data against the given config.
 * (The config paramter contains listingExtendedData config.)
 *
 * NOTE: this does not handle nested JSON-like objects or other extra data,
 * but there's handling for string type content ('<' & '>' characters are replaced with full-width ones).
 *
 * @param {object} publicData
 * @param {*} config
 * @returns
 */
const sanitizeConfiguredPublicData = (publicData, config = {}) => {
  const sanitizedConfiguredPublicData = Object.entries(publicData).reduce((sanitized, entry) => {
    const [key, value] = entry;
    const foundEDConfig = config?.listingExtendedData?.find(d => d.key === key);
    const sanitizedValue = ['listingType', 'transactionProcessAlias', 'unitType'].includes(key)
      ? sanitizeText(value)
      : foundEDConfig
      ? sanitizedExtendedData(value, foundEDConfig)
      : typeof value === 'string'
      ? sanitizeText(value)
      : value;

    return {
      ...sanitized,
      [key]: sanitizedValue,
    };
  }, {});
  return sanitizedConfiguredPublicData;
};

/**
 * Sanitize listing entity.
 * If you add public data, you should probably sanitize it here.
 * By default, React DOM escapes any values embedded in JSX before rendering them,
 * but if you use this data on props, it might create XSS vulnerabilities
 * E.g. you should sanitize and encode URI if you are creating links from public data.
 */
export const sanitizeListing = (entity, config = {}) => {
  const { attributes, ...restEntity } = entity;
  const { title, description, publicData, ...restAttributes } = attributes || {};

  const sanitizeLocation = location => {
    const { address, building } = location || {};
    return { address: sanitizeText(address), building: sanitizeText(building) };
  };

  const sanitizePublicData = publicData => {
    // Here's an example how you could sanitize location and rules from publicData:
    // TODO: If you add public data, you should probably sanitize it here.
    const { location, ...restPublicData } = publicData || {};
    const locationMaybe = location ? { location: sanitizeLocation(location) } : {};
    const sanitizedConfiguredPublicData = sanitizeConfiguredPublicData(restPublicData, config);

    return publicData ? { publicData: { ...locationMaybe, ...sanitizedConfiguredPublicData } } : {};
  };

  const attributesMaybe = attributes
    ? {
        attributes: {
          title: sanitizeText(title),
          description: sanitizeText(description),
          ...sanitizePublicData(publicData),
          ...restAttributes,
        },
      }
    : {};

  return { ...attributesMaybe, ...restEntity };
};

/**
 * Sanitize entities if needed.
 * Remember to add your own sanitization rules for your extended data
 */
export const sanitizeEntity = (entity, config) => {
  const { type } = entity;
  switch (type) {
    case 'listing':
      return sanitizeListing(entity, config);
    case 'user':
      return sanitizeUser(entity);
    default:
      return entity;
  }
};<|MERGE_RESOLUTION|>--- conflicted
+++ resolved
@@ -24,7 +24,6 @@
     ? str.replace(ESCAPE_TEXT_REGEXP, ch => ESCAPE_TEXT_REPLACEMENTS[ch])
     : '';
 
-<<<<<<< HEAD
 // Enum and multi-enum work with predefined option configuration
 const sanitizeEnum = (str, options) => (options.map(o => `${o.option}`).includes(str) ? str : null);
 const sanitizeMultiEnum = (arr, options) =>
@@ -36,7 +35,7 @@
     : [];
 const sanitizeLong = lng => (lng == null || typeof lng === 'number' ? lng : null);
 const sanitizeBoolean = bool => (bool == null || typeof bool === 'boolean' ? bool : null);
-=======
+
 // URL sanitizer. This code is adapted from
 // https://github.com/braintree/sanitize-url/
 // <sanitizeUrl>
@@ -85,7 +84,6 @@
   return sanitizedUrl;
 }
 // </sanitizeUrl>
->>>>>>> 2560e0ca
 
 /**
  * Sanitize user entity.
