import React, { useRef } from 'react';
import { bool, func, number, string } from 'prop-types';
import { Form as FinalForm, FormSpy } from 'react-final-form';

import config from '../../../config';
import { FormattedMessage, useIntl } from '../../../util/reactIntl';
import { propTypes } from '../../../util/types';
import { numberAtLeast, required } from '../../../util/validators';

import {
  Form,
  FieldSelect,
  FieldTextInput,
  InlineTextButton,
  PrimaryButton,
} from '../../../components';

import EstimatedCustomerBreakdownMaybe from '../EstimatedCustomerBreakdownMaybe';

import css from './ProductOrderForm.module.css';

const renderForm = formRenderProps => {
  const {
    // FormRenderProps from final-form
    handleSubmit,
    form: formApi,

    // Custom props passed to the form component
    intl,
    formId,
    currentStock,
    hasMultipleDeliveryMethods,
    listingId,
    isOwnListing,
    onFetchTransactionLineItems,
    onContactUser,
    lineItems,
    fetchLineItemsInProgress,
    fetchLineItemsError,
    values,
  } = formRenderProps;

  const handleOnChange = formValues => {
<<<<<<< HEAD
    const { quantity, deliveryMethod } = formValues.values;
    const stockReservationQuantity = Number.parseInt(quantity, 10);
    if (stockReservationQuantity && deliveryMethod && !fetchLineItemsInProgress) {
=======
    const { quantity: quantityRaw, deliveryMethod } = formValues.values;
    const quantity = Number.parseInt(quantityRaw, 10);
    const isBrowser = typeof window !== 'undefined';
    if (isBrowser && quantity && deliveryMethod && !fetchLineItemsInProgress) {
>>>>>>> 0f920ec6
      onFetchTransactionLineItems({
        orderData: { stockReservationQuantity, deliveryMethod },
        listingId,
        isOwnListing,
      });
    }
  };

  // In case quantity and deliveryMethod are missing focus on that select-input.
  // Otherwise continue with the default handleSubmit function.
  const handleFormSubmit = e => {
    const { quantity, deliveryMethod } = values || {};
    if (!quantity || quantity < 1) {
      e.preventDefault();
      // Blur event will show validator message
      formApi.blur('quantity');
      formApi.focus('quantity');
    } else if (!deliveryMethod) {
      e.preventDefault();
      // Blur event will show validator message
      formApi.blur('deliveryMethod');
      formApi.focus('deliveryMethod');
    } else {
      handleSubmit(e);
    }
  };

  const breakdownData = {};
  const showBreakdown =
    breakdownData && lineItems && !fetchLineItemsInProgress && !fetchLineItemsError;
  const breakdown = showBreakdown ? (
    <div className={css.breakdownWrapper}>
      <h3>
        <FormattedMessage id="ProductOrderForm.breakdownTitle" />
      </h3>
      <EstimatedCustomerBreakdownMaybe breakdownData={breakdownData} lineItems={lineItems} />
    </div>
  ) : null;

  const showContactUser = typeof onContactUser === 'function';

  const onClickContactUser = e => {
    e.preventDefault();
    onContactUser();
  };

  const contactSellerLink = (
    <InlineTextButton onClick={onClickContactUser}>
      <FormattedMessage id="ProductOrderForm.finePrintNoStockLinkText" />
    </InlineTextButton>
  );
  const quantityRequiredMsg = intl.formatMessage({ id: 'ProductOrderForm.quantityRequired' });

  const hasStock = currentStock && currentStock > 0;
  const quantities = hasStock ? [...Array(currentStock).keys()].map(i => i + 1) : [];
  const hasNoStockLeft = typeof currentStock != null && currentStock === 0;
  const hasOneItemLeft = typeof currentStock != null && currentStock === 1;

  const submitInProgress = fetchLineItemsInProgress;
  const submitDisabled = !hasStock;

  return (
    <Form onSubmit={handleFormSubmit}>
      <FormSpy subscription={{ values: true }} onChange={handleOnChange} />
      {hasNoStockLeft ? null : hasOneItemLeft ? (
        <FieldTextInput
          id={`${formId}.quantity`}
          className={css.quantityField}
          name="quantity"
          type="hidden"
          validate={numberAtLeast(quantityRequiredMsg, 1)}
        />
      ) : (
        <FieldSelect
          id={`${formId}.quantity`}
          className={css.quantityField}
          name="quantity"
          disabled={!hasStock}
          label={intl.formatMessage({ id: 'ProductOrderForm.quantityLabel' })}
          validate={numberAtLeast(quantityRequiredMsg, 1)}
        >
          <option disabled value="">
            {intl.formatMessage({ id: 'ProductOrderForm.selectQuantityOption' })}
          </option>
          {quantities.map(quantity => (
            <option key={quantity} value={quantity}>
              {intl.formatMessage({ id: 'ProductOrderForm.quantityOption' }, { quantity })}
            </option>
          ))}
        </FieldSelect>
      )}

      {hasNoStockLeft ? null : hasMultipleDeliveryMethods ? (
        <FieldSelect
          id={`${formId}.deliveryMethod`}
          className={css.deliveryField}
          name="deliveryMethod"
          disabled={!hasStock}
          label={intl.formatMessage({ id: 'ProductOrderForm.deliveryMethodLabel' })}
          validate={required(intl.formatMessage({ id: 'ProductOrderForm.deliveryMethodRequired' }))}
        >
          <option disabled value="">
            {intl.formatMessage({ id: 'ProductOrderForm.selectDeliveryMethodOption' })}
          </option>
          <option value={'pickup'}>
            {intl.formatMessage({ id: 'ProductOrderForm.pickupOption' })}
          </option>
          <option value={'shipping'}>
            {intl.formatMessage({ id: 'ProductOrderForm.shippingOption' })}
          </option>
        </FieldSelect>
      ) : (
        <div className={css.deliveryField}>
          <h3 className={css.singleDeliveryMethodLabel}>
            {intl.formatMessage({ id: 'ProductOrderForm.deliveryMethodLabel' })}
          </h3>
          <p className={css.singleDeliveryMethodSelected}>
            {values.deliveryMethod === 'shipping'
              ? intl.formatMessage({ id: 'ProductOrderForm.shippingOption' })
              : intl.formatMessage({ id: 'ProductOrderForm.pickupOption' })}
          </p>
          <FieldTextInput
            id={`${formId}.deliveryMethod`}
            className={css.deliveryField}
            name="deliveryMethod"
            type="hidden"
          />
        </div>
      )}
      {breakdown}
      <div className={css.submitButton}>
        <PrimaryButton type="submit" inProgress={submitInProgress} disabled={submitDisabled}>
          {hasStock ? (
            <FormattedMessage id="ProductOrderForm.ctaButton" />
          ) : (
            <FormattedMessage id="ProductOrderForm.ctaButtonNoStock" />
          )}
        </PrimaryButton>
      </div>
      <p className={css.finePrint}>
        {hasStock ? (
          <FormattedMessage id="ProductOrderForm.finePrint" />
        ) : showContactUser ? (
          <FormattedMessage id="ProductOrderForm.finePrintNoStock" values={{ contactSellerLink }} />
        ) : null}
      </p>
    </Form>
  );
};

const ProductOrderForm = props => {
  const intl = useIntl();
  const { price, currentStock, pickupEnabled, shippingEnabled } = props;

  // Should not happen for listings that go through EditListingWizard.
  // However, this might happen for imported listings.
  if (!pickupEnabled && !shippingEnabled) {
    return (
      <p className={css.error}>
        <FormattedMessage id="ProductOrderForm.noDeliveryMethodSet" />
      </p>
    );
  }

  if (!price) {
    return (
      <p className={css.error}>
        <FormattedMessage id="ProductOrderForm.listingPriceMissing" />
      </p>
    );
  }
  if (price.currency !== config.currency) {
    return (
      <p className={css.error}>
        <FormattedMessage id="ProductOrderForm.listingCurrencyInvalid" />
      </p>
    );
  }
  const hasOneItemLeft = currentStock && currentStock === 1;
  const quantityMaybe = hasOneItemLeft ? { quantity: '1' } : {};
  const singleDeliveryMethodAvailableMaybe =
    shippingEnabled && !pickupEnabled
      ? { deliveryMethod: 'shipping' }
      : !shippingEnabled && pickupEnabled
      ? { deliveryMethod: 'pickup' }
      : {};
  const hasMultipleDeliveryMethods = pickupEnabled && shippingEnabled;
  const initialValues = { ...quantityMaybe, ...singleDeliveryMethodAvailableMaybe };

  return (
    <FinalForm
      initialValues={initialValues}
      hasMultipleDeliveryMethods={hasMultipleDeliveryMethods}
      {...props}
      intl={intl}
      render={renderForm}
    />
  );
};

ProductOrderForm.defaultProps = {
  rootClassName: null,
  className: null,
  price: null,
  currentStock: null,
  listingId: null,
  isOwnListing: false,
  lineItems: null,
  fetchLineItemsError: null,
};

ProductOrderForm.propTypes = {
  rootClassName: string,
  className: string,

  // form
  formId: string.isRequired,
  onSubmit: func.isRequired,

  // listing
  listingId: propTypes.uuid,
  price: propTypes.money,
  currentStock: number,
  isOwnListing: bool,

  // line items
  lineItems: propTypes.lineItems,
  onFetchTransactionLineItems: func.isRequired,
  fetchLineItemsInProgress: bool.isRequired,
  fetchLineItemsError: propTypes.error,

  // other
  onContactUser: func,
};

export default ProductOrderForm;<|MERGE_RESOLUTION|>--- conflicted
+++ resolved
@@ -41,16 +41,10 @@
   } = formRenderProps;
 
   const handleOnChange = formValues => {
-<<<<<<< HEAD
     const { quantity, deliveryMethod } = formValues.values;
     const stockReservationQuantity = Number.parseInt(quantity, 10);
-    if (stockReservationQuantity && deliveryMethod && !fetchLineItemsInProgress) {
-=======
-    const { quantity: quantityRaw, deliveryMethod } = formValues.values;
-    const quantity = Number.parseInt(quantityRaw, 10);
     const isBrowser = typeof window !== 'undefined';
-    if (isBrowser && quantity && deliveryMethod && !fetchLineItemsInProgress) {
->>>>>>> 0f920ec6
+    if (isBrowser && stockReservationQuantity && deliveryMethod && !fetchLineItemsInProgress) {
       onFetchTransactionLineItems({
         orderData: { stockReservationQuantity, deliveryMethod },
         listingId,
