--- conflicted
+++ resolved
@@ -7,13 +7,9 @@
 import classNames from 'classnames';
 import { isEmpty } from 'lodash';
 
-<<<<<<< HEAD
+import { useConfiguration } from '../../context/configurationContext';
 import { useRouteConfiguration } from '../../context/routeConfigurationContext';
-=======
-import config from '../../config';
-import routeConfiguration from '../../routing/routeConfiguration';
 import { camelize } from '../../util/string';
->>>>>>> 2560e0ca
 import { pathByRouteName } from '../../util/routes';
 import { apiBaseUrl } from '../../util/api';
 import { FormattedMessage, injectIntl, intlShape } from '../../util/reactIntl';
@@ -50,6 +46,7 @@
 import SignupForm from './SignupForm/SignupForm';
 import EmailVerificationInfo from './EmailVerificationInfo';
 
+// We need to get ToS asset and get it rendered for the modal on this page.
 import {
   TOS_ASSET_NAME,
   TermsOfServiceContent,
@@ -57,7 +54,6 @@
 
 import css from './AuthenticationPage.module.css';
 import { FacebookLogo, GoogleLogo } from './socialLoginLogos';
-import { useConfiguration } from '../../context/configurationContext';
 
 // Social login buttons are needed by AuthenticationForms
 export const SocialLoginButtonsMaybe = props => {
@@ -68,58 +64,9 @@
   const getDefaultRoutes = () => {
     const baseUrl = apiBaseUrl();
 
-<<<<<<< HEAD
     // Route where the user should be returned after authentication
     // This is used e.g. with EditListingPage and ListingPage
     const fromParam = from ? `from=${from}` : '';
-=======
-  render() {
-    const {
-      authInProgress,
-      currentUser,
-      intl,
-      isAuthenticated,
-      location,
-      loginError,
-      scrollingDisabled,
-      signupError,
-      submitLogin,
-      submitSignup,
-      confirmError,
-      submitSingupWithIdp,
-      tab,
-      sendVerificationEmailInProgress,
-      sendVerificationEmailError,
-      onResendVerificationEmail,
-      onManageDisableScrolling,
-      tosAssetsData,
-      tosFetchInProgress,
-      tosFetchError,
-    } = this.props;
-
-    const isConfirm = tab === 'confirm';
-    const isLogin = tab === 'login';
-    const locationFrom = location.state && location.state.from ? location.state.from : null;
-    const authinfoFrom =
-      this.state.authInfo && this.state.authInfo.from ? this.state.authInfo.from : null;
-    const from = locationFrom ? locationFrom : authinfoFrom ? authinfoFrom : null;
-
-    const user = ensureCurrentUser(currentUser);
-    const currentUserLoaded = !!user.id;
-
-    // We only want to show the email verification dialog in the signup
-    // tab if the user isn't being redirected somewhere else
-    // (i.e. `from` is present). We must also check the `emailVerified`
-    // flag only when the current user is fully loaded.
-    const showEmailVerification = !isLogin && currentUserLoaded && !user.attributes.emailVerified;
-
-    // Already authenticated, redirect away from auth page
-    if (isAuthenticated && from) {
-      return <Redirect to={from} />;
-    } else if (isAuthenticated && currentUserLoaded && !showEmailVerification) {
-      return <NamedRedirect name="LandingPage" />;
-    }
->>>>>>> 2560e0ca
 
     // Default route where user is returned after successfull authentication
     const defaultReturn = pathByRouteName('LandingPage', routeConfiguration);
@@ -423,6 +370,9 @@
     sendVerificationEmailError,
     onResendVerificationEmail,
     onManageDisableScrolling,
+    tosAssetsData,
+    tosFetchInProgress,
+    tosFetchError,
   } = props;
 
   // History API has potentially state tied to this route
@@ -530,12 +480,12 @@
             onManageDisableScrolling={onManageDisableScrolling}
           >
             <div className={css.termsWrapper}>
-              <h2 className={css.termsHeading}>
-                <FormattedMessage id="AuthenticationPage.termsHeading" />
-              </h2>
-              <TermsOfService />
+              <TermsOfServiceContent
+                inProgress={tosFetchInProgress}
+                error={tosFetchError}
+                data={tosAssetsData?.[camelize(TOS_ASSET_NAME)]?.data}
+              />
             </div>
-<<<<<<< HEAD
           </Modal>
         </LayoutWrapperMain>
         <LayoutWrapperFooter>
@@ -545,32 +495,6 @@
     </Page>
   );
 };
-=======
-            <Modal
-              id="AuthenticationPage.tos"
-              isOpen={this.state.tosModalOpen}
-              onClose={() => this.setState({ tosModalOpen: false })}
-              usePortal
-              onManageDisableScrolling={onManageDisableScrolling}
-            >
-              <div className={css.termsWrapper}>
-                <TermsOfServiceContent
-                  inProgress={tosFetchInProgress}
-                  error={tosFetchError}
-                  data={tosAssetsData?.[camelize(TOS_ASSET_NAME)]?.data}
-                />
-              </div>
-            </Modal>
-          </LayoutWrapperMain>
-          <LayoutWrapperFooter>
-            <Footer />
-          </LayoutWrapperFooter>
-        </LayoutSingleColumn>
-      </Page>
-    );
-  }
-}
->>>>>>> 2560e0ca
 
 AuthenticationPageComponent.defaultProps = {
   currentUser: null,
